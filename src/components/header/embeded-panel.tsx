import React, { useState, useEffect, useRef } from 'react';
import {
  X,
  Copy,
  QrCode,
  Edit3,
  Search,
  ChevronDown,
  Key,
  LogOut,
  CreditCard,
  RefreshCw,
  Wifi,
  Check,
} from 'lucide-react';
import { useWallets, usePrivy } from '@privy-io/react-auth';
import { useTokenBalance } from '@/hooks/web3/gtx/clob-dex/embedded-wallet/useBalanceOf';
import GTXTooltip from '../clob-dex/place-order/tooltip';
import { usePrivyDeposit } from '@/hooks/web3/gtx/clob-dex/embedded-wallet/usePrivyDeposit';
import { usePrivyWithdraw } from '@/hooks/web3/gtx/clob-dex/embedded-wallet/usePrivyWithdraw';
import { useMarketStore } from '@/store/market-store';
import { HexAddress, ProcessedPoolItem } from '@/types/gtx/clob';
import { useQuery } from '@tanstack/react-query';
import { GTX_GRAPHQL_URL } from '@/constants/subgraph-url';
import { getUseSubgraph } from '@/utils/env';
import request from 'graphql-request';
import { DEFAULT_CHAIN } from '@/constants/contract/contract-address';
import { useChainId, useReadContract } from 'wagmi';
import {
  poolsPonderQuery,
  PoolsPonderResponse,
  poolsQuery,
  PoolsResponse,
  PoolItem as GraphQLPoolItem,
} from '@/graphql/gtx/clob';
import { usePathname } from 'next/navigation';
import ERC20ABI from '@/abis/tokens/TokenABI';
<<<<<<< HEAD
import { wagmiConfig } from '@/configs/wagmi';
import { getContractAddress, ContractName } from '@/constants/contract/contract-address';
import { toast } from 'sonner';
=======
import { formatNumber } from '@/lib/utils';
>>>>>>> 3cf44b59

interface Asset {
  symbol: string;
  balance: string;
  icon: React.ReactNode;
}

interface RightPanelProps {
  isOpen: boolean;
  onClose: () => void;
}

interface ToastProps {
  message: string;
  type?: 'success' | 'error' | 'warning' | 'info';
  duration?: number;
  loading?: boolean;
  txHash?: string;
  onClose?: () => void;
}

function shortenAddress(
  address: string | undefined | null,
  startLength: number = 6,
  endLength: number = 4
): string {
  if (!address) return '';
  if (address.length <= startLength + endLength) return address;

  return `${address.slice(0, startLength)}...${address.slice(-endLength)}`;
}

const EmbededPanel: React.FC<RightPanelProps> = ({ isOpen, onClose }) => {
  const panelRef = useRef<HTMLDivElement>(null);

  const { logout, exportWallet } = usePrivy();
  const { wallets } = useWallets();

  const embeddedWallet = wallets.find(wallet => wallet.walletClientType === 'privy');
  const externalWallet = wallets.find(wallet => wallet.walletClientType !== 'privy');

  const externalWalletAddress = externalWallet?.address || 'Not Connected';
  const embeddedWalletAddress = embeddedWallet?.address || 'Not Created';

  // Close panel when clicking outside of it
  useEffect(() => {
    const handleClickOutside = (event: MouseEvent) => {
      if (panelRef.current && !panelRef.current.contains(event.target as Node)) {
        onClose();
      }
    };

    if (isOpen) {
      document.addEventListener('mousedown', handleClickOutside);
    } else {
      document.removeEventListener('mousedown', handleClickOutside);
    }

    return () => {
      document.removeEventListener('mousedown', handleClickOutside);
    };
  }, [isOpen, onClose]);

  const [activeTab, setActiveTab] = useState<'Asset' | 'Deposit' | 'Withdraw'>('Deposit');
  const [hideDust, setHideDust] = useState(false);

  const [withdrawAmount, setWithdrawAmount] = useState('');
  const [withdrawToDifferentWallet, setWithdrawToDifferentWallet] = useState(false);
  const [withdrawWallet, setwithdrawWallet] = useState(externalWalletAddress);
  const [depositAmount, setDepositAmount] = useState<string>('');

  useEffect(() => {
    if (externalWallet) {
      setwithdrawWallet(externalWallet.address);
    }
  }, [externalWallet]);

  // Chain management functionality
  const availableChains = wagmiConfig.chains.map(chain => ({
    id: chain.id,
    name: chain.name,
    shortName: chain.name.split(' ')[0], // "Rise Testnet" -> "Rise"
    testnet: chain.testnet || false
  }));

  const parseChainId = (chainId: string | undefined): number | undefined => {
    if (!chainId) return undefined;
    return parseInt(chainId.replace('eip155:', ''));
  };

  const embeddedWalletChainId = parseChainId(embeddedWallet?.chainId);
  const externalWalletChainId = parseChainId(externalWallet?.chainId);
  const currentChain = availableChains.find(chain => chain.id === embeddedWalletChainId);

  const [switchingChain, setSwitchingChain] = useState(false);

  const switchEmbeddedChain = async (targetChainId: number): Promise<boolean> => {
    if (!embeddedWallet) {
      toast.error('No embedded wallet found');
      return false;
    }
    
    if (embeddedWalletChainId === targetChainId) {
      toast.info('Already on the selected network');
      return true;
    }

    setSwitchingChain(true);
    try {
      await embeddedWallet.switchChain(targetChainId);
      
      const chainInfo = availableChains.find(chain => chain.id === targetChainId);
      toast.success(`Switched to ${chainInfo?.name || `Chain ${targetChainId}`}`);
      
      // Refresh balances after successful chain switch
      setTimeout(() => {
        refetchMUSDC();
        refetchMWETH();
      }, 1000);
      
      return true;
    } catch (error: any) {
      console.error('Failed to switch chain:', error);
      
      if (error.message?.includes('not configured')) {
        toast.error('Network not supported');
      } else if (error.message?.includes('rejected') || error.message?.includes('denied')) {
        toast.error('Network switch cancelled');
      } else {
        toast.error('Failed to switch network');
      }
      return false;
    } finally {
      setSwitchingChain(false);
    }
  };

  // Get token addresses for current chain (with fallback)
  const getTokenAddressForChain = (chainId: number | undefined, contractName: ContractName) => {
    try {
      return chainId ? getContractAddress(chainId, contractName) : null;
    } catch (error) {
      console.warn(`No ${contractName} address for chain ${chainId}`);
      return null;
    }
  };

  const { selectedPoolId, setSelectedPoolId, setBaseDecimals, setQuoteDecimals } = useMarketStore();
  const [mounted, setMounted] = useState(false);
  const [selectedPool, setSelectedPool] = useState<ProcessedPoolItem>();
  const [symbol, setSymbol] = useState<string>('');
  const chainId = useChainId();
  const defaultChainId = Number(DEFAULT_CHAIN);
  const pathname = usePathname();

  const {
    data: poolsData,
    isLoading: poolsLoading,
    error: poolsError,
  } = useQuery<PoolsResponse | PoolsPonderResponse>({
    queryKey: ['pools', String(chainId ?? defaultChainId)],
    queryFn: async () => {
      const currentChainId = Number(chainId ?? defaultChainId);
      const url = GTX_GRAPHQL_URL(currentChainId);
      if (!url) throw new Error('GraphQL URL not found');
      return await request(url, getUseSubgraph() ? poolsQuery : poolsPonderQuery);
    },
    refetchInterval: 60000,
    staleTime: 60000,
  });

  const processPool = (pool: GraphQLPoolItem): ProcessedPoolItem => {
    const { baseCurrency, quoteCurrency, ...other } = pool;
    return {
      ...other,
      baseTokenAddress: baseCurrency.address,
      quoteTokenAddress: quoteCurrency.address,
      baseSymbol: baseCurrency.symbol,
      quoteSymbol: quoteCurrency.symbol,
      baseDecimals: baseCurrency.decimals,
      quoteDecimals: quoteCurrency.decimals,
    };
  };

  useEffect(() => {
    if (!mounted || !poolsData) return;

    const processPools = async () => {
      const pools = 'pools' in poolsData ? poolsData.pools : poolsData.poolss.items;

      const processedPoolsArray = getUseSubgraph()
        ? pools.map(pool => processPool(pool))
        : pools.map(pool => {
            return processPool(pool);
          });

      const urlParts = pathname?.split('/') || [];
      const poolIdFromUrl = urlParts.length >= 3 ? urlParts[2] : null;

      let selectedPoolItem = processedPoolsArray.find(
        p => p.id === (poolIdFromUrl || selectedPoolId)
      );

      console.log('selected Pool Item', selectedPoolItem);

      if (!selectedPoolItem) {
        selectedPoolItem =
          processedPoolsArray.find(
            p =>
              p.coin?.toLowerCase() === 'weth/usdc' ||
              (p.baseSymbol?.toLowerCase() === 'weth' &&
                p.quoteSymbol?.toLowerCase() === 'usdc')
          ) || processedPoolsArray[0];
      }

      if (selectedPoolItem) {
        setSelectedPoolId(selectedPoolItem.id);
        setSelectedPool(selectedPoolItem);
        setSymbol(selectedPoolItem.coin);

        setBaseDecimals(selectedPoolItem.baseDecimals ?? 18);
        setQuoteDecimals(selectedPoolItem.quoteDecimals ?? 6);
      }
    };

    processPools();
  }, [mounted, poolsData, pathname, selectedPoolId]);

  useEffect(() => {
    setMounted(true);
    return () => setMounted(false);
  }, []);

  const baseCurrency = selectedPool?.baseTokenAddress as HexAddress;
  const quoteCurrency = selectedPool?.quoteTokenAddress as HexAddress; //0x97668aec1d8deaf34d899c4f6683f9ba877485f6

  const addressMWETH = '0x05d889798a21c3838d7ff6f67cd46b576dab2174';
  // const addressMUSDC = '0xa652aede05d70c1aff00249ac05a9d021f9d30c2';
  const addressMUSDC = '0x97668aec1d8deaf34d899c4f6683f9ba877485f6';

  const {
    formattedBalance: BalanceOfMUSDC,
    tokenSymbol: SymbolMUSDC,
    refetchBalance: refetchMUSDC,
  } = useTokenBalance(quoteCurrency, embeddedWalletAddress as `0x${string}`);
  const {
    formattedBalance: BalanceOfMWETH,
    tokenSymbol: SymbolMWETH,
    refetchBalance: refetchMWETH,
  } = useTokenBalance(baseCurrency, embeddedWalletAddress as `0x${string}`);
  /*
  const {
    formattedBalance: BalanceOfETH,
    tokenSymbol: SymbolETH,
    refetchBalance: refetchETH,
  } = useTokenBalance(
    '0xc4CebF58836707611439e23996f4FA4165Ea6A28',
    embeddedWalletAddress as `0x${string}`
  );
  console.log(BalanceOfETH);

  const ethAddress = '0x4200000000000000000000000000000000000006';
  const wethaddres = '0x567a076beef17758952b05b1bc639e6cdd1a31ec';
  */

  let assets: Asset[] = [];

  if (
    BalanceOfMUSDC !== null &&
    SymbolMUSDC !== null &&
    BalanceOfMWETH !== null &&
    SymbolMWETH !== null
  ) {
    assets = [
      {
        symbol: SymbolMUSDC,
        balance: `${formatNumber(Number(BalanceOfMUSDC), {decimals: 2, compact: true})} ${SymbolMUSDC}`,
        icon: (
          <div className="w-6 h-6 bg-blue-500 rounded-full flex items-center justify-center text-white text-xs font-bold">
            M
          </div>
        ),
      },
      {
        symbol: SymbolMWETH,
        balance: `${formatNumber(Number(BalanceOfMWETH), {decimals: 2, compact: true})} ${SymbolMWETH}`,
        icon: (
          <div className="w-6 h-6 bg-green-500 rounded-full flex items-center justify-center text-white text-xs font-bold">
            M
          </div>
        ),
      }
    ];
  }

  const [selectedDepositToken, setSelectedDepositToken] = useState('MUSDC');
  const [isDepositDropdownOpen, setIsDepositDropdownOpen] = useState(false);
  const [selectedWithdrawToken, setSelectedWithdrawToken] = useState('MUSDC');
  const [isWithdrawDropdownOpen, setIsWithdrawDropdownOpen] = useState(false);

  const tokens = [
    { symbol: 'MUSDC', name: 'MUSDC', color: 'bg-blue-500', initial: 'M' },
    { symbol: 'ETH', name: 'ETH', color: 'bg-gray-600', initial: 'E' },
  ];

  const currentDepositToken = tokens.find(token => token.symbol === selectedDepositToken);
  const currentWithdrawToken = tokens.find(
    token => token.symbol === selectedWithdrawToken
  );

  const handleDepositTokenSelect = (tokenSymbol: string) => {
    setSelectedDepositToken(tokenSymbol);
    setIsDepositDropdownOpen(false);
  };

  const handleWithdrawTokenSelect = (tokenSymbol: string) => {
    setSelectedWithdrawToken(tokenSymbol);
    setIsWithdrawDropdownOpen(false);
  };

  const copyToClipboard = (text: string) => {
    navigator.clipboard.writeText(text);
  };

  const handleLogout = async () => {
    await logout();
    onClose();
  };

  const {
    deposit: privyDeposit,
    loading: depositloading,
    currentStep: depositCurrentStep,
    error: depositError,
    resetState: depositResetState,
  } = usePrivyDeposit();
  const {
    withdraw: privyWithdraw,
    loading: withdrawLoading,
    currentStep: withdrawCurrentStep,
    error: withdrawError,
    resetState: withdrawResetState,
  } = usePrivyWithdraw();

  const [toast, setToast] = useState<ToastProps | null>(null);

  const handlePrivyDeposit = () => {
    setToast({
      message: `Depositing ${depositAmount} ${SymbolMUSDC}...`,
      type: 'info',
      loading: true,
      duration: 0,
    });

    privyDeposit(depositAmount, quoteCurrency);
    setTimeout(() => {
      refetchMUSDC();
      refetchMWETH();
    }, 1000);
  };

  const handlePrivyWithdraw = () => {
    setToast({
      message: `Withdrawing ${withdrawAmount} ${SymbolMUSDC}...`,
      type: 'info',
      loading: true,
      duration: 0,
    });

    privyWithdraw(withdrawWallet, withdrawAmount, quoteCurrency);
    setTimeout(() => {
      refetchMUSDC();
      refetchMWETH();
    }, 1000);
  };

  useEffect(() => {
    if (depositCurrentStep === 'Transaction submitted successfully!') {
      depositResetState();
      setDepositAmount('');
      refetchMUSDC();
    }
  }, [depositCurrentStep]);

  // Toast management for withdraw flow
  useEffect(() => {
    if (withdrawCurrentStep === 'Transaction submitted successfully!') {
      withdrawResetState();
      setWithdrawAmount('');
      refetchMUSDC();
    }
  }, [withdrawCurrentStep]);

  useEffect(() => {
    const interval = setInterval(() => {
      refetchMUSDC();
      refetchMWETH();
    }, 10000);

    return () => clearInterval(interval);
  }, [refetchMUSDC, refetchMWETH]);

  return (
    <>
      <div
        className={`fixed inset-0 bg-black bg-opacity-50 z-40 transition-opacity duration-300 ${
          isOpen ? 'opacity-100 visible' : 'opacity-0 invisible'
        }`}
        onClick={onClose} // Close panel when overlay is clicked
        aria-hidden={!isOpen} // Hide from accessibility tree when invisible
      ></div>

      <aside
        ref={panelRef}
        className={`fixed top-0 right-0 h-full w-[] bg-[#18191B] shadow-2xl z-50 transform transition-transform duration-300 ease-in-out
          ${isOpen ? 'translate-x-0' : 'translate-x-full'}
          flex flex-col rounded-l-lg
        `}
        role="dialog"
        aria-modal="true"
        aria-label="Side navigation panel"
      >
        <div className="flex items-center justify-between p-4 border-b border-gray-700">
          <h2 className="text-xl font-semibold">GTX Wallet</h2>
          <button onClick={onClose} className="p-1 hover:bg-gray-700 rounded">
            <X size={24} />
          </button>
        </div>

        <div className="p-4 border-b border-gray-700">
          <div className="flex items-center justify-between mb-3">
            <div className="flex items-center gap-2">
              <div className="w-fit border-b border-dashed border-gray-400">
                <GTXTooltip
                  text="Wallet used to create your account"
                  width={236}
                  position="center"
                >
                  <span className="text-sm text-gray-300">Login wallet</span>
                </GTXTooltip>
              </div>
            </div>
            <div className="flex items-center gap-2">
              <div>
                <img
                  src={externalWallet?.meta.icon}
                  alt="Wallet Icon"
                  height={20}
                  width={20}
                />
              </div>
              <span className="text-sm text-gray-300">
                {shortenAddress(externalWalletAddress)}
              </span>
            </div>
          </div>

          <div className="flex items-center justify-between">
            <div className="flex items-center gap-2">
              <span className="text-gray-300 font-medium">GTX wallet</span>
              <QrCode size={16} className="text-gray-400" />
              <Edit3 size={16} className="text-gray-400" />
            </div>
            
            {/* Network Switcher */}
            <div className="relative">
              <select
                value={embeddedWalletChainId || 11155931}
                onChange={(e) => switchEmbeddedChain(parseInt(e.target.value))}
                disabled={switchingChain}
                className="bg-gray-700 text-white text-xs border border-gray-600 rounded px-2 py-1 pr-6 appearance-none focus:outline-none focus:border-blue-500 disabled:opacity-50"
              >
                {availableChains.map(chain => (
                  <option key={chain.id} value={chain.id}>
                    {chain.shortName}
                  </option>
                ))}
              </select>
              <div className="absolute right-1 top-1/2 transform -translate-y-1/2 pointer-events-none">
                {switchingChain ? (
                  <RefreshCw size={10} className="animate-spin text-gray-400" />
                ) : (
                  <ChevronDown size={10} className="text-gray-400" />
                )}
              </div>
            </div>
          </div>

          {/* Current Network Info */}
          <div className="flex items-center gap-2 mt-2 text-xs text-gray-400">
            <Wifi size={12} />
            <span>{currentChain?.name || 'Unknown Network'}</span>
            {currentChain?.testnet && (
              <span className="bg-yellow-600 text-yellow-100 px-1 py-0.5 rounded text-xs">Testnet</span>
            )}
          </div>

          <div className="mt-3 border border-gray-600 rounded-lg p-3 flex items-center justify-between">
            <span className="text-sm text-gray-300 font-mono break-all">
              {embeddedWalletAddress}
            </span>
            <button
              onClick={() => copyToClipboard(embeddedWalletAddress)}
              className="ml-2 p-1 hover:bg-gray-700 rounded"
            >
              <Copy size={16} className="text-gray-400" />
            </button>
          </div>
        </div>

        <div className="flex border-b border-gray-700">
          {(['Asset', 'Deposit', 'Withdraw'] as const).map(tab => (
            <button
              key={tab}
              onClick={() => setActiveTab(tab)}
              className={`flex-1 py-3 px-4 text-sm font-medium ${
                activeTab === tab
                  ? 'text-[#00B4C8] border-b-2 border-[#00B4C8]'
                  : 'text-gray-400 hover:text-gray-300'
              }`}
            >
              {tab}
            </button>
          ))}
        </div>

        <div className="flex-1 overflow-y-auto h-96">
          {activeTab === 'Asset' && (
            <div className="p-4">
              <div className="mb-4">
                <h3 className="text-lg font-semibold mb-2">Portfolio</h3>
                <div className="text-2xl font-bold">$0</div>
              </div>

              <div className="mb-4 flex flex-row items-center justify-between">
                <div className="relative">
                  <Search
                    size={16}
                    className="absolute left-3 top-1/2 transform -translate-y-1/2 text-gray-400"
                  />
                  <input
                    type="text"
                    placeholder="Search tokens"
                    className="w-full bg-transparent border border-gray-600 rounded-lg pl-10 pr-4 py-2 text-sm placeholder-gray-400 focus:outline-none focus:border-green-400"
                  />
                </div>

                <div className="flex items-center justify-end">
                  <label className="flex items-center gap-2 text-sm text-gray-300">
                    <span>Hide dust</span>
                    <div className="relative">
                      <input
                        type="checkbox"
                        checked={hideDust}
                        onChange={e => setHideDust(e.target.checked)}
                        className="sr-only"
                      />
                      <div
                        className={`w-6 h-6 border-2 rounded cursor-pointer ${
                          hideDust ? 'bg-green-400 border-green-400' : 'border-gray-400'
                        }`}
                      >
                        {hideDust && (
                          <div className="w-full h-full flex items-center justify-center text-white text-xs font-bold">
                            ✓
                          </div>
                        )}
                      </div>
                    </div>
                  </label>
                </div>
              </div>

              <div className="space-y-3">
                {assets.map((asset, index) => (
                  <div key={index} className="flex items-center justify-between py-2">
                    <div className="flex items-center gap-3">
                      {asset.icon}
                      <span className="font-medium">{asset.symbol}</span>
                    </div>
                    <span className="text-gray-300">{asset.balance}</span>
                  </div>
                ))}
              </div>
            </div>
          )}

          {activeTab === 'Deposit' && (
            <div className="p-4">
              <div className="mb-6">
                <div className="text-sm text-gray-400 mb-3">
                  From connected wallet: {shortenAddress(externalWalletAddress)}
                </div>

                <div className="mb-4 p-4 border border-gray-600 rounded-lg">
                  <div className="flex items-center justify-between mb-3">
                    <div className="relative">
                      <div
                        className="flex items-center gap-3 cursor-pointer hover:bg-gray-800 rounded-lg p-2 -m-2 transition-colors"
                        onClick={() => setIsDepositDropdownOpen(!isDepositDropdownOpen)}
                      >
                        <div
                          className={`w-8 h-8 ${currentDepositToken?.color} rounded-full flex items-center justify-center text-white font-medium`}
                        >
                          {currentDepositToken?.initial}
                        </div>
                        <span className="text-white font-medium">
                          {currentDepositToken?.name}
                        </span>
                        <ChevronDown
                          className={`w-4 h-4 text-gray-400 transition-transform ${
                            isDepositDropdownOpen ? 'rotate-180' : ''
                          }`}
                        />
                      </div>

                      {isDepositDropdownOpen && (
                        <div className="absolute top-full left-0 mt-2 bg-gray-800 rounded-lg shadow-lg border border-gray-700 min-w-[140px] z-10">
                          {tokens.map(token => (
                            <div
                              key={token.symbol}
                              className="flex items-center gap-3 p-3 hover:bg-gray-700 cursor-pointer first:rounded-t-lg last:rounded-b-lg transition-colors"
                              onClick={() => handleDepositTokenSelect(token.symbol)}
                            >
                              <div
                                className={`w-6 h-6 ${token.color} rounded-full flex items-center justify-center text-white text-sm font-medium`}
                              >
                                {token.initial}
                              </div>
                              <span className="text-white font-medium">{token.name}</span>
                              {selectedDepositToken === token.symbol && (
                                <div className="w-2 h-2 bg-blue-400 rounded-full ml-auto"></div>
                              )}
                            </div>
                          ))}
                        </div>
                      )}
                    </div>
                    <input
                      type="number"
                      value={depositAmount}
                      onChange={e => {
                        setDepositAmount(e.target.value);
                      }}
                      className="outline-none bg-transparent text-right font-medium w-full ml-4"
                      placeholder="0.00"
                    />
                  </div>

                  <div className="flex items-center gap-2 text-sm text-gray-400">
                    <CreditCard size={14} />
                    <span>{formatNumber(Number(BalanceOfMUSDC), {decimals: 2, compact: true})}</span>
                  </div>
                </div>
              </div>

              <div className="flex justify-center mb-6">
                <div className="p-2">
                  <ChevronDown size={36} className="text-[#00B4C8]" />
                </div>
              </div>

              <div className="mb-6">
                <div className="text-sm text-gray-400 mb-3">To your GTX wallet</div>
                <div className="border border-gray-600 rounded-lg p-3 flex items-center justify-between">
                  <span className="text-sm text-gray-300 font-mono break-all">
                    {embeddedWalletAddress}
                  </span>
                  <button
                    onClick={() => copyToClipboard(embeddedWalletAddress)}
                    className="ml-2 p-1 hover:bg-gray-700 rounded"
                  >
                    <Copy size={16} className="text-gray-400" />
                  </button>
                </div>
              </div>

              <button
                onClick={handlePrivyDeposit}
                className="w-full bg-[#0078D4] hover:bg-[#0064C8] text-white py-3 px-4 rounded-lg font-medium transition-colors duration-200"
              >
                {depositloading &&
                depositCurrentStep !== 'Transaction submitted successfully!' ? (
                  <div className="flex items-center justify-center gap-2">
                    <RefreshCw className="w-4 h-4 animate-spin" />
                    <span>Depositing...</span>
                  </div>
                ) : (
                  <div className="flex items-center justify-center gap-2">
                    <span>Deposit</span>
                  </div>
                )}
              </button>
            </div>
          )}

          {activeTab === 'Withdraw' && (
            <div className="p-4">
              <div className="mb-6">
                <div className="text-sm text-gray-400 mb-3">From your GTX wallet</div>
                <div className="border border-gray-600 rounded-lg p-3 flex items-center justify-between">
                  <span className="text-sm text-gray-300 font-mono break-all">
                    {embeddedWalletAddress}
                  </span>
                  <button
                    onClick={() => copyToClipboard(embeddedWalletAddress)}
                    className="ml-2 p-1 hover:bg-gray-700 rounded"
                  >
                    <Copy size={16} className="text-gray-400" />
                  </button>
                </div>
              </div>

              <div className="flex justify-center mb-6">
                <div className="p-2">
                  <ChevronDown size={36} className="text-[#00B4C8]" />
                </div>
              </div>

              <div className="mb-6">
                <div className="text-sm text-gray-400 mb-3">
                  Send to login wallet: {shortenAddress(externalWalletAddress)}
                </div>

                <div className="mb-4 p-4 border border-gray-600 rounded-lg">
                  <div className="flex items-center justify-between mb-3">
                    <div className="relative">
                      <div
                        className="flex items-center gap-3 cursor-pointer hover:bg-gray-800 rounded-lg p-2 -m-2 transition-colors"
                        onClick={() => setIsWithdrawDropdownOpen(!isWithdrawDropdownOpen)}
                      >
                        <div
                          className={`w-8 h-8 ${currentWithdrawToken?.color} rounded-full flex items-center justify-center text-white font-medium`}
                        >
                          {currentWithdrawToken?.initial}
                        </div>
                        <span className="text-white font-medium">
                          {currentWithdrawToken?.name}
                        </span>
                        <ChevronDown
                          className={`w-4 h-4 text-gray-400 transition-transform ${
                            isWithdrawDropdownOpen ? 'rotate-180' : ''
                          }`}
                        />
                      </div>

                      {isWithdrawDropdownOpen && (
                        <div className="absolute top-full left-0 mt-2 bg-gray-800 rounded-lg shadow-lg border border-gray-700 min-w-[140px] z-10">
                          {tokens.map(token => (
                            <div
                              key={token.symbol}
                              className="flex items-center gap-3 p-3 hover:bg-gray-700 cursor-pointer first:rounded-t-lg last:rounded-b-lg transition-colors"
                              onClick={() => handleWithdrawTokenSelect(token.symbol)}
                            >
                              <div
                                className={`w-6 h-6 ${token.color} rounded-full flex items-center justify-center text-white text-sm font-medium`}
                              >
                                {token.initial}
                              </div>
                              <span className="text-white font-medium">{token.name}</span>
                              {selectedWithdrawToken === token.symbol && (
                                <div className="w-2 h-2 bg-blue-400 rounded-full ml-auto"></div>
                              )}
                            </div>
                          ))}
                        </div>
                      )}
                    </div>
                    <input
                      type="number"
                      placeholder="0.00"
                      value={withdrawAmount}
                      onChange={e => setWithdrawAmount(e.target.value)}
                      className="bg-transparent text-white text-right font-medium outline-none w-full ml-4"
                    />
                  </div>

                  <div className="flex items-center gap-2 text-sm text-gray-400">
                    <CreditCard size={14} />
                    <span>{formatNumber(Number(BalanceOfMUSDC), {decimals: 2, compact: true})}</span>
                  </div>
                </div>
              </div>

              <div className="mb-6">
                <label className="flex items-center space-x-2 cursor-pointer">
                  <input
                    type="checkbox"
                    checked={withdrawToDifferentWallet}
                    onChange={e => setWithdrawToDifferentWallet(e.target.checked)}
                    className="sr-only"
                  />
                  <div
                    className={`w-5 h-5 border-2 rounded transition-colors duration-200 ${
                      withdrawToDifferentWallet
                        ? 'bg-green-400 border-green-400'
                        : 'border-gray-400'
                    }`}
                  >
                    {withdrawToDifferentWallet && (
                      <div className="w-full h-full flex items-center justify-center text-white text-xs font-bold">
                        ✓
                      </div>
                    )}
                  </div>
                  <span>Withdraw to a different wallet</span>
                </label>

                {withdrawToDifferentWallet && (
                  <div className="mt-3">
                    <input
                      type="text"
                      placeholder="0x0000...0000"
                      value={withdrawWallet}
                      onChange={e => setwithdrawWallet(e.target.value)}
                      className="w-full bg-transparent border border-gray-600 rounded-lg px-4 py-2 text-sm placeholder-gray-400 focus:outline-none"
                    />
                  </div>
                )}
              </div>

              <button
                onClick={handlePrivyWithdraw}
                disabled={!withdrawAmount || parseFloat(withdrawAmount) <= 0}
                className={`w-full py-3 px-4 rounded-lg font-medium transition-colors duration-200 ${
                  !withdrawAmount || parseFloat(withdrawAmount) <= 0
                    ? 'bg-gray-700 text-gray-500 cursor-not-allowed'
                    : 'bg-[#0078D4] hover:bg-[#0064C8] text-white'
                }`}
              >
                {withdrawLoading &&
                withdrawCurrentStep !== 'Transaction submitted successfully!' ? (
                  <div className="flex items-center justify-center gap-2">
                    <RefreshCw className="w-4 h-4 animate-spin" />
                    <span>Processing...</span>
                  </div>
                ) : (
                  <div className="flex items-center justify-center gap-2">
                    <span>Send</span>
                  </div>
                )}
              </button>
            </div>
          )}
        </div>

        <div className="p-4 border-t border-gray-700 flex gap-3">
          <button
            onClick={exportWallet}
            className="flex-1 bg-gray-800 hover:bg-gray-700 text-white py-2 px-4 rounded-lg transition-colors duration-200 flex items-center justify-center gap-2"
          >
            <Key size={16} />
            Export Key
          </button>
          <button
            onClick={handleLogout}
            className="flex-1 bg-gray-800 hover:bg-gray-700 text-white py-2 px-4 rounded-lg transition-colors duration-200 flex items-center justify-center gap-2"
          >
            <LogOut size={16} />
            Disconnect
          </button>
        </div>
      </aside>
    </>
  );
};

export default EmbededPanel;<|MERGE_RESOLUTION|>--- conflicted
+++ resolved
@@ -35,13 +35,10 @@
 } from '@/graphql/gtx/clob';
 import { usePathname } from 'next/navigation';
 import ERC20ABI from '@/abis/tokens/TokenABI';
-<<<<<<< HEAD
 import { wagmiConfig } from '@/configs/wagmi';
 import { getContractAddress, ContractName } from '@/constants/contract/contract-address';
 import { toast } from 'sonner';
-=======
 import { formatNumber } from '@/lib/utils';
->>>>>>> 3cf44b59
 
 interface Asset {
   symbol: string;
