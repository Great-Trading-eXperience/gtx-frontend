'use client';

import poolManagerABI from '@/abis/gtx/clob/PoolManagerABI';
import { NotificationDialog } from '@/components/notification-dialog/notification-dialog';
import { ContractName, getContractAddress } from '@/constants/contract/contract-address';
import { EXPLORER_URL } from '@/constants/explorer-url';
import { TradeItem } from '@/graphql/gtx/clob';
import { useTradingBalances } from '@/hooks/web3/gtx/clob-dex/balance-manager/useTradingBalances';
import { usePlaceOrder } from '@/hooks/web3/gtx/clob-dex/gtx-router/usePlaceOrder';
import { DepthData, Ticker24hrData } from '@/lib/market-api';
import { formatNumber } from '@/lib/utils';
import { useMarketStore } from '@/store/market-store';
import type { HexAddress } from '@/types/general/address';
import { ProcessedPoolItem } from '@/types/gtx/clob';
import { RefreshCw, Wallet } from 'lucide-react';
import { usePathname } from 'next/navigation';
import type React from 'react';
import { useCallback, useEffect, useMemo, useState } from 'react';
import { toast } from 'sonner';
import { formatUnits, parseUnits } from 'viem';
import { useAccount, useChainId, useContractRead } from 'wagmi';
import { usePrivyAuth } from '@/hooks/use-privy-auth';
import { OrderSideEnum } from '../../../../lib/enums/clob.enum';
import { ClobDexComponentProps } from '../clob-dex';
import GTXSlider from './slider';

export interface PlaceOrderProps extends ClobDexComponentProps {
  selectedPool?: ProcessedPoolItem;
  tradesData?: TradeItem[];
  tradesLoading: boolean;
  depthData?: DepthData | null;
  ticker24hr?: Ticker24hrData;
  refetchAccount: () => void;
}

const PlaceOrder = ({
  address,
  chainId,
  defaultChainId,
  selectedPool,
  depthData,
  ticker24hr,
  refetchAccount,
}: PlaceOrderProps) => {
  const { isConnected } = useAccount();
  const { isFullyAuthenticated } = usePrivyAuth();
  
  // Check if user is connected via either traditional wallet or Privy
  const effectiveIsConnected = isConnected || isFullyAuthenticated;

  const currentChainId = useChainId();
  const poolManagerAddress = getContractAddress(
    currentChainId,
    ContractName.clobPoolManager
  ) as HexAddress;

  const { data: pool } = useContractRead({
    address: poolManagerAddress,
    abi: poolManagerABI,
    functionName: 'getPool',
    args: [
      {
        baseCurrency: selectedPool?.baseTokenAddress as HexAddress,
        quoteCurrency: selectedPool?.quoteTokenAddress as HexAddress,
      },
    ],
    chainId: currentChainId,
  }) as {
    data:
      | {
          baseCurrency: HexAddress;
          quoteCurrency: HexAddress;
          orderBook: HexAddress;
        }
      | undefined;
  };

  const [orderType, setOrderType] = useState<'limit' | 'market'>('market');
  const [side, setSide] = useState<OrderSideEnum>(OrderSideEnum.BUY); 
  const [price, setPrice] = useState<string>('');
  const [quantity, setQuantity] = useState<string>('');
  const [total, setTotal] = useState<string>('0');

  // Balance states
  const [availableBalance, setAvailableBalance] = useState<string>('0');
  const [isLoadingBalance, setIsLoadingBalance] = useState(false);
  const [isManualRefreshing, setIsManualRefreshing] = useState(false);

  // Notification dialog states
  const [showNotification, setShowNotification] = useState(false);
  const [notificationMessage, setNotificationMessage] = useState('');
  const [notificationSuccess, setNotificationSuccess] = useState(true);
  const [notificationTxHash, setNotificationTxHash] = useState<string | undefined>();

  // Component mounted state
  const [mounted, setMounted] = useState(false);

  const inputStyles = `
  /* Chrome, Safari, Edge, Opera */
  input::-webkit-outer-spin-button,
  input::-webkit-inner-spin-button {
    -webkit-appearance: none;
    margin: 0;
  }

  /* Firefox */
  input[type=number] {
    appearance: textfield;
  }
`;

  // Use individual hooks - split for better error isolation
  const {
    handlePlaceLimitOrder,
    handlePlaceMarketOrder,
    isLimitOrderPending,
    isLimitOrderConfirming,
    isLimitOrderConfirmed,
    isMarketOrderPending,
    isMarketOrderConfirming,
    isMarketOrderConfirmed,
    limitSimulateError,
    marketSimulateError,
    limitOrderHash,
    marketOrderHash,
    resetLimitOrderState,
    resetMarketOrderState,
  } = usePlaceOrder(address);

  const bestBidPrice = useMemo(() => {
    if (depthData?.bids && depthData.bids.length > 0) {
      const validBid = depthData.bids.find(bid => bid[0] !== '0');
      return validBid ? validBid[0] : undefined;
    }
    return undefined;
  }, [depthData]);

  const bestAskPrice = useMemo(() => {
    if (depthData?.asks && depthData.asks.length > 0) {
      const validAsk = depthData.asks.find(ask => ask[0] !== '0');
      return validAsk ? validAsk[0] : undefined;
    }
    return undefined;
  }, [depthData]);

  const {
    getWalletBalance,
    getTotalAvailableBalance,
    deposit,
    loading: balanceLoading,
  } = useTradingBalances(
    getContractAddress(
      chainId ?? defaultChainId,
      ContractName.clobBalanceManager
    ) as HexAddress,
    address // Pass the effective address from props
  );

  //   const convertToPoolType = (poolItem: PoolItemWithStringTimestamp): Pool => {
  //     return {
  //       baseDecimals: baseDecimals,
  //       quoteDecimals: quoteDecimals,
  //       ...poolItem,
  //       timestamp: poolItem.timestamp,
  //     };
  //   };

  // Function to refresh balance manually
  const refreshBalance = useCallback(async () => {
    if (!address || !selectedPool) return;

    setIsManualRefreshing(true);
    try {
      const relevantCurrency =
        side === OrderSideEnum.BUY
          ? (selectedPool.quoteTokenAddress as HexAddress)
          : (selectedPool.baseTokenAddress as HexAddress);

      try {
        const total = await getTotalAvailableBalance(relevantCurrency);
        setAvailableBalance(
          formatUnits(total, Number(side === OrderSideEnum.BUY ? selectedPool.quoteDecimals : selectedPool.baseDecimals))
        );
        toast.success('Balance refreshed');
      } catch (error) {
        console.error(
          'Failed to get total balance, falling back to wallet balance:',
          error
        );
        const walletBal = await getWalletBalance(relevantCurrency);
        setAvailableBalance(
          formatUnits(
            walletBal,
            Number(side === OrderSideEnum.BUY ? selectedPool.quoteDecimals : selectedPool.baseDecimals)
          )
        );
        toast.info('Used wallet balance (balance manager unavailable)');
      }
    } catch (error) {
      console.error('Error refreshing balance:', error);
      toast.error('Failed to refresh balance');
      setAvailableBalance('Error');
    } finally {
      setIsManualRefreshing(false);
    }
  }, [
    address,
    selectedPool,
    selectedPool?.quoteDecimals,
    selectedPool?.baseDecimals,
    side
  ]);

  // Load initial balance
  const loadBalance = useCallback(async () => {
    if (address && selectedPool) {
      setIsLoadingBalance(true);
      try {
        const relevantCurrency =
          side === OrderSideEnum.BUY
            ? (selectedPool.quoteTokenAddress as HexAddress)
            : (selectedPool.baseTokenAddress as HexAddress);

        try {
          const total = await getTotalAvailableBalance(relevantCurrency);
          setAvailableBalance(
            formatUnits(total, Number(side === OrderSideEnum.BUY ? selectedPool.quoteDecimals : selectedPool.baseDecimals))
          );
        } catch (error) {
          console.error(
            'Failed to get total balance, falling back to wallet balance:',
            error
          );
          const walletBal = await getWalletBalance(relevantCurrency);
          setAvailableBalance(
            formatUnits(
              walletBal,
              Number(side === OrderSideEnum.BUY ? selectedPool.quoteDecimals : selectedPool.baseDecimals)
            )
          );
        }
      } catch (error) {
        console.error('Error loading any balance:', error);
        setAvailableBalance('Error');
      } finally {
        setIsLoadingBalance(false);
      }
    }
  }, [
    address,
    selectedPool,
    selectedPool?.quoteDecimals,
    selectedPool?.baseDecimals,
    side,
  ]);

  useEffect(() => {
    setMounted(true);
  }, []);

  useEffect(() => {
    if (selectedPool && selectedPool.orderBook) {
      console.log(`PlaceOrder: Setting orderbook address for ${selectedPool.coin}`);
      setPrice('');
      setQuantity('');
      setTotal('0');
    }
  }, [selectedPool]);

  // Fall back to first pool if selectedPool is not set
  useEffect(() => {
    if (selectedPool && selectedPool.orderBook) {
      console.log(`PlaceOrder: Setting orderbook address for ${selectedPool.coin}`);
      setPrice('');
      setQuantity('');
      setTotal('0');
    }
  }, [selectedPool]);

  // Update total when price or quantity changes
  useEffect(() => {
    if (price && quantity) {
      try {
        const priceValue = Number.parseFloat(price);
        const quantityValue = Number.parseFloat(quantity);
        setTotal((priceValue * quantityValue).toFixed(2));
      } catch (error) {
        setTotal('0');
      }
    } else {
      setTotal('0');
    }
  }, [price, quantity]);

  useEffect(() => {
    if (!selectedPool || !selectedPool.quoteDecimals) return;

    if (orderType === 'limit') {
      if (side === OrderSideEnum.BUY && bestAskPrice) {
        const normalizedPrice = formatUnits(BigInt(bestAskPrice), selectedPool.quoteDecimals);
        setPrice(normalizedPrice);
      } else if (side === OrderSideEnum.SELL && bestBidPrice) {
        const normalizedPrice = formatUnits(BigInt(bestBidPrice), selectedPool.quoteDecimals);
        setPrice(normalizedPrice);
      }
    } else {
      const normalizedPrice = formatUnits(BigInt(ticker24hr?.lastPrice || 0), selectedPool?.quoteDecimals);
      setPrice(normalizedPrice);
    }
  }, [bestBidPrice, bestAskPrice, side, orderType, selectedPool?.quoteDecimals, ticker24hr?.lastPrice]);

  // Load balance when relevant data changes
  useEffect(() => {
    loadBalance();
  }, [address, selectedPool, side, loadBalance]);

  // TODO
  // Refresh order book on regular intervals
  // useEffect(() => {
  //   if (pool?.orderBook) {
  //     const interval = setInterval(() => {
  //       refreshOrderBook();
  //     }, 1000); // Refresh every second

  //     return () => clearInterval(interval);
  //   }
  // }, [pool?.orderBook, refreshOrderBook]);

  // Auto refresh balance after transaction completion
  useEffect(() => {
    if (isLimitOrderConfirmed || isMarketOrderConfirmed) {
      // Add a small delay to allow blockchain to update
      const timeoutId = setTimeout(() => {
        refreshBalance();
      }, 2000); // 2 seconds delay to allow transaction to propagate

      return () => clearTimeout(timeoutId);
    }
  }, [isLimitOrderConfirmed, isMarketOrderConfirmed, refreshBalance]);

  // Reset confirmation status after 1 second
  useEffect(() => {
    if (isLimitOrderConfirmed || isMarketOrderConfirmed) {
      const timeoutId = setTimeout(() => {
        // Reset the confirmation states after 1 second
        if (isLimitOrderConfirmed) {
          resetLimitOrderState();
        }
        if (isMarketOrderConfirmed) {
          resetMarketOrderState();
        }
      }, 1000); // 1 second timeout

      return () => clearTimeout(timeoutId);
    }
  }, [
    isLimitOrderConfirmed,
    isMarketOrderConfirmed,
    resetLimitOrderState,
    resetMarketOrderState,
  ]);

  // Show error notification when there's an error
  useEffect(() => {
    if (limitSimulateError || marketSimulateError) {
      const error = limitSimulateError || marketSimulateError;
      setNotificationMessage(error?.message || 'Unknown error occurred.');
      setNotificationSuccess(false);
      setNotificationTxHash(undefined);
      setShowNotification(true);
    }
  }, [limitSimulateError, marketSimulateError]);

  // Show success notification when order is confirmed
  useEffect(() => {
    if (isLimitOrderConfirmed || isMarketOrderConfirmed) {
      const txHash = limitOrderHash || marketOrderHash;
      setNotificationMessage(
        `Your ${side === OrderSideEnum.BUY ? 'buy' : 'sell'} order has been placed.`
      );
      setNotificationSuccess(true);
      setNotificationTxHash(txHash);
      setShowNotification(true);
    }
  }, [
    isLimitOrderConfirmed,
    isMarketOrderConfirmed,
    side,
    limitOrderHash,
    marketOrderHash,
  ]);

  useEffect(() => {
    if (isLimitOrderConfirmed || isMarketOrderConfirmed) {
      refetchAccount();
    }
  }, [isLimitOrderConfirmed, isMarketOrderConfirmed, refetchAccount]);

  // Function to handle transaction errors
  const handleTransactionError = (error: unknown) => {
    let errorMessage = 'Failed to place order';

    if (error) {
      errorMessage = error instanceof Error ? error.message : String(error);
    }

    console.error('Transaction error:', errorMessage);
    setNotificationMessage(errorMessage);
    setNotificationSuccess(false);
    setNotificationTxHash(undefined);
    setShowNotification(true);
  };

  // Function to handle order placement
  const handleSubmit = async (e: React.FormEvent) => {
    console.log('handleSubmit', e);
    e.preventDefault();

    if (!selectedPool) {
      console.log('No trading pair selected.');
      toast.error('No trading pair selected.');
      return;
    }

    if (!pool) {
      console.log('Pool data not available.');
      toast.error('Pool data not available.');
      return;
    }

    try {
      // Enhanced parameter validation
      const quantityBigInt = parseUnits(quantity, Number(selectedPool.baseDecimals));
      const priceBigInt = parseUnits(price, Number(selectedPool.quoteDecimals));

      // Additional checks before contract call
      if (quantityBigInt <= 0n) {
        throw new Error('Quantity must be positive');
      }

      if (priceBigInt <= 0n) {
        throw new Error('Price must be positive');
      }

      if (orderType === 'limit') {
        await handlePlaceLimitOrder(pool, priceBigInt, quantityBigInt, side);
      } else {
        await handlePlaceMarketOrder(pool, quantityBigInt, side, priceBigInt, true);
      }
    } catch (err) {
      console.error('Order placement error:', err);
      handleTransactionError(err);
    }
  };

  const isPending = isLimitOrderPending || isMarketOrderPending;
  const isConfirming = isLimitOrderConfirming || isMarketOrderConfirming;
  const isConfirmed = isLimitOrderConfirmed || isMarketOrderConfirmed;
  const orderError = limitSimulateError || marketSimulateError;

  const [percentage, setPercentage] = useState(0);
  const [inputValue, setInputValue] = useState('');

  const presetValues: number[] = [0, 25, 50, 75, 100];

  useEffect(() => {
    setInputValue(percentage.toString());

    const amount = (Number(availableBalance) / 100) * percentage;
    setQuantity(amount.toString());
  }, [percentage, availableBalance]);

  const handleInputChange = (e: React.ChangeEvent<HTMLInputElement>): void => {
    const value = e.target.value;
    setInputValue(value);
    
    if (!/^\d*$/.test(value)) return;
    
    const numValue = parseFloat(value);
    
    if (numValue >= 0 && numValue <= 100) {
      setPercentage(numValue);
      setInputValue(value);
    } else if (numValue > 100) {
      setPercentage(100);
      setInputValue('100');
    }
  };

  const handlePresetClick = (value: number): void => {
    setPercentage(value);
    setInputValue(value.toString());
  };

  if (!mounted)
    return (
      <div className="flex items-center justify-center h-40 bg-gradient-to-br from-gray-900 to-gray-950 rounded-xl border border-gray-800/50 shadow-lg">
        <div className="flex items-center gap-2 text-gray-300">
          <RefreshCw className="w-5 h-5 animate-spin" />
          <span>Loading trading pairs...</span>
        </div>
      </div>
    );

  return (
    <div className="bg-gradient-to-br from-gray-950 to-gray-900 rounded-xl p-3 max-w-md mx-auto border border-gray-700/30 backdrop-blur-sm">
      <style jsx global>
        {inputStyles}
      </style>

      <div className="flex flex-col w-full gap-3 mb-3">
        {effectiveIsConnected && selectedPool && (
          <div className="bg-gray-900/30 rounded-lg border border-gray-700/40 p-3">
            <div className="flex items-center justify-between mb-2">
              <h3 className="text-gray-300 flex items-center gap-1.5">
                <Wallet className="w-4 h-4" />
                <span>Available Balance</span>
              </h3>
              <button
                onClick={refreshBalance}
                disabled={isManualRefreshing || isLoadingBalance}
                className="text-gray-300 hover:text-blue-400 transition-colors flex items-center gap-1.5 text-xs bg-gray-800/50 px-2 py-1 rounded border border-gray-700/40"
              >
                <RefreshCw
                  className={`w-3 h-3 ${isManualRefreshing ? 'animate-spin' : ''}`}
                />
                <span>Refresh</span>
              </button>
            </div>
            <div className="flex items-center justify-between">
              <span className="text-gray-300">
                {isLoadingBalance ? (
                  <div className="flex items-center gap-2">
                    <RefreshCw className="w-3 h-3 animate-spin" />
                    <span>Loading...</span>
                  </div>
                ) : (
                  formatNumber(Number(availableBalance), {
                    decimals: 2,
                    compact: true,
                  })
                )}
              </span>
              <span className="text-gray-400">
                {side === OrderSideEnum.BUY ? 'USDC' : selectedPool.coin.split('/')[0]}
              </span>
            </div>
          </div>
        )}
      </div>

      <form onSubmit={handleSubmit} className="space-y-3">
        {/* Order Type and Side Row */}
        {/* <div className="grid grid-cols-2 gap-3"> */}
        <div className="grid gap-3">
          {/* Order Type Selection */}
          {/* <div className="relative">
            <div className="flex h-9 text-sm border-b border-gray-700">
              <button
                type="button"
                className={`flex-1 flex items-center justify-center transition-colors pb-1 border-b-2 ${
                  orderType === 'market'
                    ? 'border-blue-500 text-white'
                    : 'border-transparent text-blue-300 hover:text-white'
                }`}
                onClick={() => setOrderType('market')}
              >
                Market
              </button>
              <button
                type="button"
                className={`flex-1 flex items-center justify-center transition-colors pb-1 border-b-2 ${
                  orderType === 'limit'
                    ? 'border-blue-500 text-white'
                    : 'border-transparent text-blue-300 hover:text-white'
                }`}
                onClick={() => setOrderType('limit')}
              >
                Limit
              </button>
            </div>
          </div> */}
          <div className="relative">
            <div className="flex w-full gap-6 bg-transparent">
              <button
                type="button"
                className={`group relative flex flex-1 items-center justify-center gap-2 rounded-lg bg-transparent px-3 py-2 text-sm font-medium text-gray-300 transition-all hover:text-gray-200 ${
                  orderType === 'market' ? 'text-white' : ''
                }`}
                onClick={() => setOrderType('market')}
              >
                <span>Market</span>
                <span
                  className={`absolute bottom-0 left-0 h-0.5 w-full origin-left transform rounded-full bg-gradient-to-r from-gray-400 to-gray-500 transition-transform duration-300 ease-out ${
                    orderType === 'market'
                      ? 'scale-x-100'
                      : 'scale-x-0 group-hover:scale-x-100'
                  }`}
                />
              </button>

              <button
                type="button"
                className={`group relative flex flex-1 items-center justify-center gap-2 rounded-lg bg-transparent px-3 py-2 text-sm font-medium text-gray-300 transition-all hover:text-gray-200 ${
                  orderType === 'limit' ? 'text-white' : ''
                }`}
                onClick={() => setOrderType('limit')}
              >
                <span>Limit</span>
                <span
                  className={`absolute bottom-0 left-0 h-0.5 w-full origin-left transform rounded-full bg-gradient-to-r from-gray-400 to-gray-500 transition-transform duration-300 ease-out ${
                    orderType === 'limit'
                      ? 'scale-x-100'
                      : 'scale-x-0 group-hover:scale-x-100'
                  }`}
                />
              </button>
            </div>
          </div>

          {/* Buy/Sell Selection */}
          <div className="relative">
            <div className="flex h-9 text-sm rounded-lg overflow-hidden border border-gray-700/50 bg-gray-900/20">
              <button
                type="button"
                className={`flex-1 flex items-center justify-center gap-1.5 transition-colors ${
                  side === OrderSideEnum.BUY
                    ? 'bg-emerald-600 text-white'
                    : 'bg-transparent text-gray-300 hover:bg-gray-800/50'
                }`}
                onClick={() => setSide(OrderSideEnum.BUY)}
              >
                <span>Buy</span>
              </button>
              <button
                type="button"
                className={`flex-1 flex items-center justify-center gap-1.5 transition-colors ${
                  side === OrderSideEnum.SELL
                    ? 'bg-rose-600 text-white'
                    : 'bg-transparent text-gray-300 hover:bg-gray-800/50'
                }`}
                onClick={() => setSide(OrderSideEnum.SELL)}
              >
                <span>Sell</span>
              </button>
            </div>
          </div>
        </div>

        {/* Price - Only for Limit Orders */}
        {orderType === 'limit' && (
          <div className="space-y-1">
            <label className="text-sm text-gray-300 flex items-center gap-1.5 ml-1">
              <span>Price</span>
            </label>
            <div className="relative">
              <input
                type="number"
                className="w-full bg-gray-900/40 text-white text-sm rounded-lg py-2 px-3 pr-16 border border-gray-700/50 focus:outline-none focus:ring-2 focus:ring-gray-500/50 transition-all"
                value={price}
                onChange={e => setPrice(e.target.value)}
                placeholder="Enter price"
                step={`0.${'0'.repeat(Number(selectedPool?.quoteDecimals) - 1)}1`}
                min="0"
                required
              />
              <div className="absolute right-3 top-1/2 -translate-y-1/2 text-sm text-gray-300 bg-gray-800/60 px-2 py-0.5 rounded border border-gray-700/40">
                {selectedPool?.quoteTokenAddress ? selectedPool.coin.split('/')[1] : ''}
              </div>
            </div>
          </div>
        )}

        {/* Quantity */}
        <div className="space-y-1">
          <label className="text-sm text-gray-300 flex items-center gap-1.5 ml-1">
            <span>Amount</span>
          </label>
          <div className="relative">
            <input
              type="number"
              className="w-full bg-gray-900/40 text-white text-sm rounded-lg py-2 px-3 pr-16 border border-gray-700/50 focus:outline-none focus:ring-2 focus:ring-gray-500/50 transition-all"
              value={quantity}
              onChange={e => setQuantity(e.target.value)}
              placeholder="Enter amount"
              step="0.000001"
              min="0"
              required
            />
            <div className="absolute right-3 top-1/2 -translate-y-1/2 text-sm text-gray-300 bg-gray-800/60 px-2 py-0.5 rounded border border-gray-700/40">
              {selectedPool && (side === OrderSideEnum.BUY ? 'USDC' : selectedPool.coin.split('/')[0])}
            </div>
          </div>
          <GTXSlider quantity={availableBalance} setQuantity={setQuantity}/>
        </div>

        {/* Total - Calculated Field */}
        <div className="space-y-1">
          <label className="text-sm text-gray-300 flex items-center gap-1.5 ml-1">
            <span>Total</span>
          </label>
          <div className="relative">
            <input
              type="text"
              className="w-full bg-gray-900/40 text-white text-sm rounded-lg py-2 px-3 pr-16 border border-gray-700/50"
              value={total}
              placeholder="Total amount"
              readOnly
            />
            <div className="absolute right-3 top-1/2 -translate-y-1/2 text-sm text-gray-300 bg-gray-800/60 px-2 py-0.5 rounded border border-gray-700/40">
              USDC
            </div>
          </div>
        </div>

        {/* Submit Button with glow effect */}
        <div className="relative mt-6 group">
          <div
            className={`absolute inset-0 rounded-lg blur-md transition-opacity group-hover:opacity-100 ${
              side === OrderSideEnum.BUY ? 'bg-emerald-500/30' : 'bg-rose-500/30'
            } ${isPending || isConfirming || !effectiveIsConnected ? 'opacity-0' : 'opacity-50'}`}
          ></div>
          <button
            type="submit"
            className={`relative w-full py-2.5 px-4 rounded-lg text-sm font-medium transition-all ${
              side === OrderSideEnum.BUY
                ? 'bg-gradient-to-r from-emerald-600 to-emerald-500 text-white hover:shadow-[0_0_10px_rgba(16,185,129,0.5)]'
                : 'bg-gradient-to-r from-rose-600 to-rose-500 text-white hover:shadow-[0_0_10px_rgba(244,63,94,0.5)]'
            } ${
              isPending || isConfirming || !effectiveIsConnected
                ? 'opacity-50 cursor-not-allowed'
                : ''
            }`}
            disabled={isPending || isConfirming || !effectiveIsConnected}
          >
            {isPending ? (
              <div className="flex items-center justify-center gap-2">
                <RefreshCw className="w-4 h-4 animate-spin" />
                <span>Processing...</span>
              </div>
            ) : isConfirming ? (
              <div className="flex items-center justify-center gap-2">
                <RefreshCw className="w-4 h-4 animate-spin" />
                <span>Confirming...</span>
              </div>
            ) : isConfirmed ? (
              <div className="flex items-center justify-center gap-2">
                <span>Order Placed!</span>
              </div>
            ) : (
              <div className="flex items-center justify-center gap-2">
                <span>{`${side === OrderSideEnum.BUY ? 'Buy' : 'Sell'} ${
                  selectedPool?.coin?.split('/')[0] || ''
                }`}</span>
              </div>
            )}
          </button>
        </div>
      </form>

      <div className='flex flex-col w-full gap-3 text-xs text-gray-400 mt-3'>
        <div className='flex flex-row justify-between'>
          <span>Order Value</span>
          <span className='text-gray-200 font-medium'>{total} USDC</span>
        </div>
        <div className='flex flex-row justify-between'>
          <span>Slippage</span>
          <span className='text-cyan-400 font-medium'>Est: 5.00% / Max: 8.00%</span>
        </div>
        <div className='flex flex-row justify-between'>
          <span>Fees</span>
          <span className='text-gray-200 font-medium'>0.0000% / 0.0400%</span>
        </div>
      </div>

<<<<<<< HEAD
      {!isConnected && (
=======
      {!effectiveIsConnected && (
>>>>>>> 2a543703
        <div className="mt-3 p-2 bg-gray-900/30 text-gray-300 rounded-lg text-sm border border-gray-700/40 text-center flex items-center justify-center gap-2">
          <Wallet className="w-4 h-4" />
          <span>Please connect wallet to trade</span>
        </div>
      )}

      {/* Notification Dialog */}
      <NotificationDialog
        isOpen={showNotification}
        onClose={() => setShowNotification(false)}
        message={notificationMessage}
        isSuccess={notificationSuccess}
        txHash={notificationTxHash}
        explorerBaseUrl={EXPLORER_URL(chainId ?? defaultChainId)}
      />
    </div>
  );
};

export default PlaceOrder;<|MERGE_RESOLUTION|>--- conflicted
+++ resolved
@@ -773,11 +773,7 @@
         </div>
       </div>
 
-<<<<<<< HEAD
-      {!isConnected && (
-=======
       {!effectiveIsConnected && (
->>>>>>> 2a543703
         <div className="mt-3 p-2 bg-gray-900/30 text-gray-300 rounded-lg text-sm border border-gray-700/40 text-center flex items-center justify-center gap-2">
           <Wallet className="w-4 h-4" />
           <span>Please connect wallet to trade</span>
